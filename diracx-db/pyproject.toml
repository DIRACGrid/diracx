--- conflicted
+++ resolved
@@ -17,11 +17,8 @@
     "opensearch-py[async]",
     "pydantic >=2.10",
     "sqlalchemy[aiomysql,aiosqlite] >= 2",
-<<<<<<< HEAD
     "asyncpg",
-=======
     "uuid-utils",
->>>>>>> f3884edd
 ]
 dynamic = ["version"]
 
