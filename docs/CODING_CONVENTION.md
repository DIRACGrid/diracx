# Coding Conventions

Most style are enforced with the pre-commit hooks which automatically reformat the code and sort the imports.
Code should follow PEP-8, particularly for [naming conventions](https://peps.python.org/pep-0008/#prescriptive-naming-conventions) as these aren't modified by the pre-commit hooks.

## Module Specifications

Depending on which module you are using, there could be rules to follow that are listed below.

<table>
<thead>
<tr>
    <th>Module</th>
    <th>Do</th>
    <th>Do not</th>
<tr>
</thead>

<tr>
<td>

`pytest`</td>

<td>

```python
import pytest


@pytest.fixture
def my_ficture(): ...
```

</td>

<td>

```python
from pytest import fixture


@fixture
def my_ficture(): ...
```

</td>
</tr>

<tr>
<td>

`datetime`

</td>

<td>

```python
<<<<<<< HEAD
from datetime import datetime, timedelta, timezone
delay = datetime.now(tz=timezone.utc) + timedelta(hours=1)
=======
from datetime import datetime, timedelta

delay = datetime.now() + timedelta(hours=1)
>>>>>>> 1efb3c8c
```

</td>

<td>

```python
import datetime

delay = datetime.datetime.now() + datetime.timedelta(hours=1)
```

</td>
</tr>

<tr>
<td>

`SQL Alchemy`

</td>

<td>

```python
class Owners(Base):
    __tablename__ = "Owners"
    owner_id = Column("OwnerID", Integer, primary_key=True, autoincrement=True)
    creation_time = DateNowColumn("CreationTime")
    name = Column("Name", String(255))
```

</td>

<td>

```python
class Owners(Base):
    __tablename__ = "Owners"
    OwnerID = Column(Integer, primary_key=True, autoincrement=True)
    CreationTime = DateNowColumn()
    Name = Column(String(255))
```

</td>
</tr>

</table>

## Structure

The following structures principles may also be followed:

- `__init__.py` should not contain code, but `__all__`
- At a package level (router for example) we have one file per system (configuration.py for example)
- If we need more files (think of jobs, which have the sandbox, the joblogging, etc), we put them in a sub module (e.g routers.job). The code goes in a specific file (job.py, joblogging.py) but we use the the __init__.py to expose the specific file

See [this issue](https://github.com/DIRACGrid/diracx/issues/268).

## Architecture

To make sure that each part of DiracX is doing only what it is supposed to do, you also need to follow these instructions:

- `diracx-routers` should deal with user interactions through HTTPs. It is expected to deal with permissions and should call `diracx-logic`. Results returned should be translated into HTTP responses.
- `diracx-logic` should embed Dirac specificities. It should encapsulate the logic of the services and should call `diracx-db` to interact with databases.
- `diracx-db` should contain atomic methods (complex logic is expected to be located in `diracx-db`).<|MERGE_RESOLUTION|>--- conflicted
+++ resolved
@@ -56,14 +56,8 @@
 <td>
 
 ```python
-<<<<<<< HEAD
 from datetime import datetime, timedelta, timezone
 delay = datetime.now(tz=timezone.utc) + timedelta(hours=1)
-=======
-from datetime import datetime, timedelta
-
-delay = datetime.now() + timedelta(hours=1)
->>>>>>> 1efb3c8c
 ```
 
 </td>
